--- conflicted
+++ resolved
@@ -51,12 +51,7 @@
 	resp = []
 
 	detected_face = None
-<<<<<<< HEAD
 	img_region = [0, 0, img.shape[1], img.shape[0]]
-=======
-	img_region = [0, 0, img.shape[0], img.shape[1]]
-	confidence = None
->>>>>>> 11d3061c
 
 	ssd_labels = ["img_id", "is_face", "confidence", "left", "top", "right", "bottom"]
 
