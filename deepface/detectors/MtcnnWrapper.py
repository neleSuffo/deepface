import cv2
from deepface.detectors import FaceDetector

def build_model():
	from mtcnn import MTCNN
	face_detector = MTCNN()
	return face_detector

def detect_face(face_detector, img, align = True):

	resp = []

	detected_face = None
<<<<<<< HEAD
	img_region = [0, 0, img.shape[1], img.shape[0]]
=======
	img_region = [0, 0, img.shape[0], img.shape[1]]
	confidence = None
>>>>>>> 11d3061c

	img_rgb = cv2.cvtColor(img, cv2.COLOR_BGR2RGB) #mtcnn expects RGB but OpenCV read BGR
	detections = face_detector.detect_faces(img_rgb)

	if len(detections) > 0:

		for detection in detections:
			x, y, w, h = detection["box"]
			detected_face = img[int(y):int(y+h), int(x):int(x+w)]
			img_region = [x, y, w, h]
			confidence = detection["confidence"]

			if align:
				keypoints = detection["keypoints"]
				left_eye = keypoints["left_eye"]
				right_eye = keypoints["right_eye"]
				detected_face = FaceDetector.alignment_procedure(detected_face, left_eye, right_eye)

			resp.append((detected_face, img_region, confidence))

	return resp<|MERGE_RESOLUTION|>--- conflicted
+++ resolved
@@ -11,12 +11,7 @@
 	resp = []
 
 	detected_face = None
-<<<<<<< HEAD
 	img_region = [0, 0, img.shape[1], img.shape[0]]
-=======
-	img_region = [0, 0, img.shape[0], img.shape[1]]
-	confidence = None
->>>>>>> 11d3061c
 
 	img_rgb = cv2.cvtColor(img, cv2.COLOR_BGR2RGB) #mtcnn expects RGB but OpenCV read BGR
 	detections = face_detector.detect_faces(img_rgb)
