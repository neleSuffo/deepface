# deepface

[![Downloads](https://pepy.tech/badge/deepface)](https://pepy.tech/project/deepface)

<<<<<<< HEAD
**deepface** is a lightweight python based facial analysis framework including face recognition and demography. You can use the framework with a just few lines of codes.

# Face Recognition

Verify function under the DeepFace interface is used for face recognition.
=======
**deepface** is a lightweight python based face recognition framework. You can verify faces with just a few lines of codes.
>>>>>>> c0fe5694

```python
from deepface import DeepFace
result = DeepFace.verify("img1.jpg", "img2.jpg")
```

## Face recognition models

Face recognition can be handled by different models. Currently, [`VGG-Face`](https://sefiks.com/2018/08/06/deep-face-recognition-with-keras/) , [`Facenet`](https://sefiks.com/2018/09/03/face-recognition-with-facenet-in-keras/) and [`OpenFace`](https://sefiks.com/2019/07/21/face-recognition-with-openface-in-keras/) models are supported in deepface. The default configuration verifies faces with **VGG-Face** model. You can set the base model while verification as illustared below. Accuracy and speed show difference based on the performing model.

```python
vggface_result = DeepFace.verify("img1.jpg", "img2.jpg") #default is VGG-Face
#vggface_result = DeepFace.verify("img1.jpg", "img2.jpg", model_name = "VGG-Face")
facenet_result = DeepFace.verify("img1.jpg", "img2.jpg", model_name = "Facenet")
openface_result = DeepFace.verify("img1.jpg", "img2.jpg", model_name = "OpenFace")
```

## Similarity

These models actually find the vector embeddings of faces. Decision of verification is based on the distance between vectors. Distance could be found by different metrics such as [`Cosine Similarity`](https://sefiks.com/2018/08/13/cosine-similarity-in-machine-learning/), Euclidean Distance and L2 form. The default configuration finds the **cosine similarity**. You can alternatively set the similarity metric while verification as demostratred below.

```python
result = DeepFace.verify("img1.jpg", "img2.jpg", model_name = "VGG-Face", distance_metric = "cosine")
result = DeepFace.verify("img1.jpg", "img2.jpg", model_name = "VGG-Face", distance_metric = "euclidean")
result = DeepFace.verify("img1.jpg", "img2.jpg", model_name = "VGG-Face", distance_metric = "euclidean_l2")
```

VGG-Face has the highest accuracy score but it is not convenient for real time studies because of its complex structure. Facenet is a complex model as well. On the other hand, OpenFace has a close accuracy score but it performs the fastest. That's why, OpenFace is much more convenient for real time studies.

## Verification

Verification function returns a tuple including boolean verification result, distance between two faces and max threshold to identify. 

```
(True, 0.281734, 0.30)
```

You can just check the verification result to decide that two images are same person or not. Thresholds for distance metrics are already tuned in the framework for face recognition models and distance metrics.

```python
verified = result[0] #returns True if images are same person's face
```

Instead of using pre-tuned threshold values, you can alternatively check the distance by yourself.

```python
distance = result[1] #the less the better
threshold = 0.30 #threshold for VGG-Face and Cosine Similarity
if distance < threshold:
   return True
else:
   return False
```

# Facial Attribute Analysis

Deepface also offers facial attribute analysis including [`age`](https://sefiks.com/2019/02/13/apparent-age-and-gender-prediction-in-keras/), [`gender`](https://sefiks.com/2019/02/13/apparent-age-and-gender-prediction-in-keras/), [`emotion`](https://sefiks.com/2018/01/01/facial-expression-recognition-with-keras/) and [`race`](https://sefiks.com/2019/11/11/race-and-ethnicity-prediction-in-keras/) predictions. Analysis function under the DeepFace interface is used to find demography of a face.

```python
from deepface import DeepFace
demography = DeepFace.analyze("img.zip") #passing nothing as 2nd argument will find everything
#demography = DeepFace.analyze("img.zip", ['age', 'gender', 'race', 'emotion']) #identical to above line
```

Analysis function returns a json object.

```
{
   "age": 31.940666721338523
   , "gender": "Woman"
   , "race": {
      "asian": 11.314528435468674,
      "indian": 17.498773336410522,
      "black": 3.541698679327965,
      "white": 21.96589708328247,
      "middle eastern": 19.87851709127426,
      "latino hispanic": 25.800585746765137
   }
   , "dominant_race": "latino hispanic"
   , "emotion": {
      "angry": 6.004959843039945e-16,
      "disgust": 4.9082449499136944e-34,
      "fear": 4.7907148065142067e-23,
      "happy": 100.0,
      "sad": 4.8685008000541987e-14,
      "surprise": 5.66862615875019e-10,
      "neutral": 3.754812086254056e-09
   }
   , "dominant_emotion": "happy"
}
```

Then, you can retrieve the fields of the response object easily in Python.

```python
import json
print("Age: ",demography["age"])
```

# Installation

The easiest way to install deepface is to download it from [PyPI](https://pypi.org/project/deepface/).

```
pip install deepface
```

Alternatively, you can directly download the source code from this repository. **GitHub repo might be newer than the PyPI version**.

```
git clone https://github.com/serengil/deepface.git
cd deepface
pip install -e .
```

Initial tests are run for Python 3.5.5 on Windows 10 but this is an OS-independent framework. Even though pip handles to install dependent libraries, the framework basically needs the following dependencies. You might need the following library requirements if you install the source code from github.

```
pip install numpy==1.14.0
pip install pandas==0.23.4
pip install matplotlib==2.2.2
pip install gdown==3.10.1
pip install opencv-python==3.4.4
pip install tensorflow==1.9.0
pip install keras==2.2.0
pip install tqdm==4.30.0
```

# Disclaimer

Reference face recognition models have different type of licenses. This framework is just a wrapper for those models. That's why, licence types are inherited as well. You should check the licenses for the face recognition models before use.

Herein, [OpenFace](https://github.com/cmusatyalab/openface/blob/master/LICENSE) is licensed under Apache License 2.0, and [Facenet](https://github.com/davidsandberg/facenet/blob/master/LICENSE.md) is licensed under MIT License. They both allow you to use commercial use. On the other hand, [VGG-Face](http://www.robots.ox.ac.uk/~vgg/software/vgg_face/) is licensed under Creative Commons Attribution License. That's why, it is restricted to adopt VGG-Face for commercial use.

# Support

There are many ways to support a project - starring⭐️ the GitHub repos is just one.

# Licence

Chefboost is licensed under the MIT License - see [`LICENSE`](https://github.com/serengil/deepface/blob/master/LICENSE) for more details.<|MERGE_RESOLUTION|>--- conflicted
+++ resolved
@@ -2,15 +2,7 @@
 
 [![Downloads](https://pepy.tech/badge/deepface)](https://pepy.tech/project/deepface)
 
-<<<<<<< HEAD
-**deepface** is a lightweight python based facial analysis framework including face recognition and demography. You can use the framework with a just few lines of codes.
-
-# Face Recognition
-
-Verify function under the DeepFace interface is used for face recognition.
-=======
 **deepface** is a lightweight python based face recognition framework. You can verify faces with just a few lines of codes.
->>>>>>> c0fe5694
 
 ```python
 from deepface import DeepFace
@@ -60,54 +52,9 @@
 distance = result[1] #the less the better
 threshold = 0.30 #threshold for VGG-Face and Cosine Similarity
 if distance < threshold:
-   return True
+	return True
 else:
-   return False
-```
-
-# Facial Attribute Analysis
-
-Deepface also offers facial attribute analysis including [`age`](https://sefiks.com/2019/02/13/apparent-age-and-gender-prediction-in-keras/), [`gender`](https://sefiks.com/2019/02/13/apparent-age-and-gender-prediction-in-keras/), [`emotion`](https://sefiks.com/2018/01/01/facial-expression-recognition-with-keras/) and [`race`](https://sefiks.com/2019/11/11/race-and-ethnicity-prediction-in-keras/) predictions. Analysis function under the DeepFace interface is used to find demography of a face.
-
-```python
-from deepface import DeepFace
-demography = DeepFace.analyze("img.zip") #passing nothing as 2nd argument will find everything
-#demography = DeepFace.analyze("img.zip", ['age', 'gender', 'race', 'emotion']) #identical to above line
-```
-
-Analysis function returns a json object.
-
-```
-{
-   "age": 31.940666721338523
-   , "gender": "Woman"
-   , "race": {
-      "asian": 11.314528435468674,
-      "indian": 17.498773336410522,
-      "black": 3.541698679327965,
-      "white": 21.96589708328247,
-      "middle eastern": 19.87851709127426,
-      "latino hispanic": 25.800585746765137
-   }
-   , "dominant_race": "latino hispanic"
-   , "emotion": {
-      "angry": 6.004959843039945e-16,
-      "disgust": 4.9082449499136944e-34,
-      "fear": 4.7907148065142067e-23,
-      "happy": 100.0,
-      "sad": 4.8685008000541987e-14,
-      "surprise": 5.66862615875019e-10,
-      "neutral": 3.754812086254056e-09
-   }
-   , "dominant_emotion": "happy"
-}
-```
-
-Then, you can retrieve the fields of the response object easily in Python.
-
-```python
-import json
-print("Age: ",demography["age"])
+	return False
 ```
 
 # Installation
@@ -130,13 +77,11 @@
 
 ```
 pip install numpy==1.14.0
-pip install pandas==0.23.4
 pip install matplotlib==2.2.2
 pip install gdown==3.10.1
 pip install opencv-python==3.4.4
 pip install tensorflow==1.9.0
 pip install keras==2.2.0
-pip install tqdm==4.30.0
 ```
 
 # Disclaimer
